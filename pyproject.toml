[project]
authors = [
  {name = "cezary.maszczyk", email = "cezary.maszczyk@emag.lukasiewicz.gov.pl"},
]
dependencies = [
  "decision-rules>=1.4.1",
]
description = "Rule induction algorithm capable of learning mixed CNF and DNF rules."
name = "deeprules"
readme = "README.md"
requires-python = ">=3.9"
<<<<<<< HEAD
version = "0.3.1`"
=======
version = "0.3.1"
>>>>>>> 5b09ce47

[build-system]
build-backend = "hatchling.build"
requires = ["hatchling >= 1.26"]

[tool.hatch.build.targets.wheel]
packages = ["deeprules"]

[project.optional-dependencies]
dev = [
  "pre-commit==4.2.0",
]
docs = [
  "Sphinx==7.2.6",
  "sphinx-rtd-theme==2.0.0",
  "pandoc~=2.3",
  "sphinx-autoapi==3.6.0"
]
test = [
  "pytest==8.3.5",
]<|MERGE_RESOLUTION|>--- conflicted
+++ resolved
@@ -9,11 +9,7 @@
 name = "deeprules"
 readme = "README.md"
 requires-python = ">=3.9"
-<<<<<<< HEAD
-version = "0.3.1`"
-=======
 version = "0.3.1"
->>>>>>> 5b09ce47
 
 [build-system]
 build-backend = "hatchling.build"
